--- conflicted
+++ resolved
@@ -71,15 +71,12 @@
 	int end = cv::getTickCount();
 	std::cout << "RANSAC took: " << GRANSAC::VPFloat(end - start) / GRANSAC::VPFloat(cv::getTickFrequency()) * 1000.0 << " ms." << std::endl;
 
-<<<<<<< HEAD
-	auto& BestInliers = Estimator.GetBestInliers();
-=======
 	if(noshow) {
 		return 0;
 	}
 
-	auto BestInliers = Estimator.GetBestInliers();
->>>>>>> debb0086
+	auto& BestInliers = Estimator.GetBestInliers();
+	
 	if (BestInliers.size() > 0)
 	{
 		for (auto* Inlier : BestInliers)
